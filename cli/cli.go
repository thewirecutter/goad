--- conflicted
+++ resolved
@@ -1,11 +1,7 @@
 package main
 
 import (
-<<<<<<< HEAD
-=======
 	"encoding/json"
-	"flag"
->>>>>>> d8c37b3e
 	"fmt"
 	"io/ioutil"
 	"os"
@@ -43,31 +39,8 @@
 const coldef = termbox.ColorDefault
 const nano = 1000000000
 
-<<<<<<< HEAD
 func init() {
 	app.HelpFlag.Short('h')
-=======
-func main() {
-	var printVersion bool
-
-	flag.StringVar(&url, "u", "", "URL to load test (required)")
-	flag.StringVar(&method, "m", "GET", "HTTP method")
-	flag.StringVar(&body, "b", "", "HTTP request body")
-	flag.UintVar(&concurrency, "c", 10, "number of concurrent requests")
-	flag.UintVar(&requests, "n", 1000, "number of total requests to make")
-	flag.UintVar(&timeout, "t", 15, "request timeout in seconds")
-	flag.StringVar(&regions, "r", "us-east-1,eu-west-1,ap-northeast-1", "AWS regions to run in (comma separated, no spaces)")
-	flag.StringVar(&awsProfile, "p", "", "AWS named profile to use")
-	flag.StringVar(&outputFile, "o", "", "Optional path to JSON file for result storage")
-	flag.Var(&headers, "H", "List of headers")
-	flag.BoolVar(&printVersion, "version", false, "print the current Goad version")
-	flag.Parse()
-
-	if printVersion {
-		fmt.Println(version.Version)
-		os.Exit(0)
-	}
->>>>>>> d8c37b3e
 
 	url = *app.Flag("url", "URL to load test").Short('u').Required().String()
 	method = *app.Flag("method", "HTTP method").Short('m').Default("GET").String()
@@ -77,6 +50,7 @@
 	timeout = *app.Flag("timeout", "Request timeout in seconds").Short('t').Default("15").Uint()
 	regions = *app.Flag("regions", "AWS regions to run in (comma separated, no spaces)").Short('r').Default("us-east-1,eu-west-1,ap-northeast-1").String()
 	awsProfile = *app.Flag("aws-profile", "AWS named profile to use").Short('p').String()
+	outputFile = *app.Flag("output-file", "Optional path to JSON file for result storage").Short('o').String()
 	app.Flag("headers", "List of headers").Short('H').SetValue(&headers)
 
 	app.Version(version.Version)
